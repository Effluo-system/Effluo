import {
<<<<<<< HEAD
  Column,
  Entity,
  ManyToOne,
  OneToMany,
  OneToOne,
  Relation,
} from 'typeorm';
import { MergeResolution } from './mergeResolution.entity.ts';
=======
  Entity,
  Column,
  ManyToOne,
  OneToOne,
  Relation,
  OneToMany,
} from 'typeorm';
>>>>>>> 1c3be932
import { Owner } from './owner.entity.ts';
import { UserReviewSummary } from './userReviewSummary.entity.ts';
import { Issue } from './issue.entity.ts';

@Entity()
export class Repo {
  @Column({ type: 'varchar', primary: true, nullable: false })
  id!: string;

  @Column({ type: 'varchar', nullable: false })
  full_name!: string;

  @Column({ type: 'varchar', nullable: false })
  url!: string;

  @ManyToOne(() => Owner, (owner) => owner.repos, {
    cascade: false,
  })
  owner!: Owner;

  @OneToOne(() => UserReviewSummary, (summary) => summary.repo, {
    cascade: true,
    nullable: true,
  })
  user_review_summary!: Relation<UserReviewSummary> | null;

<<<<<<< HEAD
  @OneToMany(() => MergeResolution, (mergeResolution) => mergeResolution.repo)
  mergeResolutions?: Relation<MergeResolution[]>;
=======
  @OneToMany(() => Issue, (issue) => issue.repo, {
    cascade: false,
  })
  issues!: Relation<Issue[]> | null;
>>>>>>> 1c3be932
}<|MERGE_RESOLUTION|>--- conflicted
+++ resolved
@@ -1,5 +1,4 @@
 import {
-<<<<<<< HEAD
   Column,
   Entity,
   ManyToOne,
@@ -7,19 +6,10 @@
   OneToOne,
   Relation,
 } from 'typeorm';
+import { Issue } from './issue.entity.ts';
 import { MergeResolution } from './mergeResolution.entity.ts';
-=======
-  Entity,
-  Column,
-  ManyToOne,
-  OneToOne,
-  Relation,
-  OneToMany,
-} from 'typeorm';
->>>>>>> 1c3be932
 import { Owner } from './owner.entity.ts';
 import { UserReviewSummary } from './userReviewSummary.entity.ts';
-import { Issue } from './issue.entity.ts';
 
 @Entity()
 export class Repo {
@@ -43,13 +33,11 @@
   })
   user_review_summary!: Relation<UserReviewSummary> | null;
 
-<<<<<<< HEAD
-  @OneToMany(() => MergeResolution, (mergeResolution) => mergeResolution.repo)
-  mergeResolutions?: Relation<MergeResolution[]>;
-=======
   @OneToMany(() => Issue, (issue) => issue.repo, {
     cascade: false,
   })
   issues!: Relation<Issue[]> | null;
->>>>>>> 1c3be932
+
+  @OneToMany(() => MergeResolution, (mergeResolution) => mergeResolution.repo)
+  mergeResolutions?: Relation<MergeResolution[]>;
 }