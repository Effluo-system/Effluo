import { app } from '../config/appConfig.ts';
import { PullRequestService } from '../services/pullRequest.service.ts';
import { CustomError } from '../types/common.d';
import fs from 'fs';
import { logger } from '../utils/logger.ts';
import { analyzeReviewers } from '../functions/analyse-reviewers/analyseReviewers.ts';
import { RepoService } from '../services/repo.service.ts';
import { OwnerService } from '../services/owner.service.ts';
import {
  analyzePullRequest,
  analyzeConflicts,
} from '../functions/semantic-conflict-detection/semanticConflictDetection.ts';
import { calculateReviewDifficultyOfPR } from '../functions/workload-calculation/workloadCalculation.ts';

const messageForNewPRs = fs.readFileSync('./src/messages/message.md', 'utf8');
const messageForNewLabel = fs.readFileSync(
  './src/messages/messageNewLabel.md',
  'utf8'
);
// Subscribe to the "pull_request.opened" webhook event
app.webhooks.on('pull_request.opened', async ({ octokit, payload }) => {
  logger.info(
    `Received a pull request event for #${payload.pull_request.number}`
  );
  try {
    await octokit.rest.issues.createComment({
      owner: payload.repository.owner.login,
      repo: payload.repository.name,
      issue_number: payload.pull_request.number,
      body: messageForNewPRs,
    });

    // Semantic conflict detection, Start ---------------------------------------------------------------------------------
    const files = await analyzePullRequest(
      octokit,
      payload.repository.owner.login,
      payload.repository.name,
      payload.pull_request.number,
      payload.pull_request.base.ref,
      payload.pull_request.head.ref
    );

    const conflictAnalysis = await analyzeConflicts(files);
<<<<<<< HEAD
    const reviewDifficulty = await calculateReviewDifficultyOfPR(files);

=======
>>>>>>> a13ba3d2
    // Post conflict analysis as a comment
    await octokit.rest.issues.createComment({
      owner: payload.repository.owner.login,
      repo: payload.repository.name,
      issue_number: payload.pull_request.number,
      body: conflictAnalysis,
    });
    // Semantic conflict detection, End ---------------------------------------------------------------------------------

    await PullRequestService.initiatePullRequestCreationFlow(
      payload,
      reviewDifficulty
    );
  } catch (error) {
    const customError = error as CustomError;
    if (customError.response) {
      logger.error(
        `Error! Status: ${customError.response.status}. Message: ${customError.response.data.message}`
      );
    } else {
      logger.error(customError.message || 'An unknown error occurred');
    }
  }
});

app.webhooks.on('pull_request.reopened', async ({ octokit, payload }) => {
  logger.info(
    `Received a pull request event for #${payload.pull_request.number}`
  );
  try {
    let pr = await PullRequestService.getPullRequestById(
      payload?.pull_request?.id.toString()
    );

    // Semantic conflict detection, Start ---------------------------------------------------------------------------------
    const files = await analyzePullRequest(
      octokit,
      payload.repository.owner.login,
      payload.repository.name,
      payload.pull_request.number,
      payload.pull_request.base.ref,
      payload.pull_request.head.ref
    );

    const conflictAnalysis = await analyzeConflicts(files);
<<<<<<< HEAD
    const reviewDifficulty = await calculateReviewDifficultyOfPR(files);
    if (!pr) {
      await PullRequestService.initiatePullRequestCreationFlow(
        payload,
        reviewDifficulty
      );
    }
=======
>>>>>>> a13ba3d2

    // Post conflict analysis as a comment
    await octokit.rest.issues.createComment({
      owner: payload.repository.owner.login,
      repo: payload.repository.name,
      issue_number: payload.pull_request.number,
      body: conflictAnalysis,
    });
    // Semantic conflict detection, End ---------------------------------------------------------------------------------
  } catch (error) {
    const customError = error as CustomError;
    if (customError.response) {
      logger.error(
        `Error! Status: ${customError.response.status}. Message: ${customError.response.data.message}`
      );
    } else {
      logger.error(customError.message || 'An unknown error occurred');
    }
  }
});

//Subscribe to "label.created" webhook events
app.webhooks.on('pull_request.labeled', async ({ octokit, payload }) => {
  try {
    if (!payload.sender.login.includes('bot')) {
      logger.info(`Received a label event for #${payload?.label?.name}`);

      await octokit.rest.issues.createComment({
        owner: payload.repository.owner.login,
        repo: payload.repository.name,
        issue_number: payload.pull_request.number,
        body: messageForNewLabel,
      });

      let pr = await PullRequestService.getPullRequestById(
        payload?.pull_request?.id.toString()
      );
      if (!pr) {
        logger.info(`Pull request not found. Creating new pull request ...`);
        pr = await PullRequestService.initiatePullRequestCreationFlow(payload);
      }
      pr.labels = payload.pull_request.labels.map((labels) => labels.name);
      await PullRequestService.updatePullRequest(pr);
      logger.info(`Pull request updated successfully`);
    }
  } catch (error) {
    const customError = error as CustomError;
    if (customError.response) {
      logger.error(
        `Error! Status: ${customError.response.status}. Message: ${customError.response.data.message}`
      );
    } else {
      logger.error(error);
    }
  }
});

// Notify the reviewer when a review is requested
// app.webhooks.on(
//   'pull_request.review_requested',
//   async ({ octokit, payload }) => {
//     logger.info(
//       `Received a review requested event for #${payload.pull_request.number}`
//     );
//     try {
//       setTimeout(async () => {
//         await octokit.rest.issues.createComment({
//           owner: payload.repository.owner.login,
//           repo: payload.repository.name,
//           issue_number: payload.pull_request.number,
//           body: `@${payload.requested_reviewer.login} you have been requested to review this PR🚀. Please take a look.`,
//         });
//       }, 5000);
//     } catch (error) {
//       if (error.response) {
//         logger.error(
//           `Error! Status: ${error.response.status}. Message: ${error.response.data.message}`
//         );
//       } else {
//         logger.error(error);
//       }
//     }
//   }
// );<|MERGE_RESOLUTION|>--- conflicted
+++ resolved
@@ -11,6 +11,7 @@
   analyzeConflicts,
 } from '../functions/semantic-conflict-detection/semanticConflictDetection.ts';
 import { calculateReviewDifficultyOfPR } from '../functions/workload-calculation/workloadCalculation.ts';
+import { PullRequest } from '../entities/pullRequest.entity.ts';
 
 const messageForNewPRs = fs.readFileSync('./src/messages/message.md', 'utf8');
 const messageForNewLabel = fs.readFileSync(
@@ -41,11 +42,8 @@
     );
 
     const conflictAnalysis = await analyzeConflicts(files);
-<<<<<<< HEAD
     const reviewDifficulty = await calculateReviewDifficultyOfPR(files);
 
-=======
->>>>>>> a13ba3d2
     // Post conflict analysis as a comment
     await octokit.rest.issues.createComment({
       owner: payload.repository.owner.login,
@@ -91,16 +89,16 @@
     );
 
     const conflictAnalysis = await analyzeConflicts(files);
-<<<<<<< HEAD
     const reviewDifficulty = await calculateReviewDifficultyOfPR(files);
     if (!pr) {
       await PullRequestService.initiatePullRequestCreationFlow(
         payload,
         reviewDifficulty
       );
+    } else {
+      pr.reviewDifficulty = reviewDifficulty;
+      await PullRequestService.updatePullRequest(pr);
     }
-=======
->>>>>>> a13ba3d2
 
     // Post conflict analysis as a comment
     await octokit.rest.issues.createComment({
@@ -140,7 +138,20 @@
       );
       if (!pr) {
         logger.info(`Pull request not found. Creating new pull request ...`);
-        pr = await PullRequestService.initiatePullRequestCreationFlow(payload);
+        const files = await analyzePullRequest(
+          octokit,
+          payload.repository.owner.login,
+          payload.repository.name,
+          payload.pull_request.number,
+          payload.pull_request.base.ref,
+          payload.pull_request.head.ref
+        );
+
+        const reviewDifficulty = await calculateReviewDifficultyOfPR(files);
+        pr = await PullRequestService.initiatePullRequestCreationFlow(
+          payload,
+          reviewDifficulty
+        );
       }
       pr.labels = payload.pull_request.labels.map((labels) => labels.name);
       await PullRequestService.updatePullRequest(pr);
