import fs from 'fs';
import { app } from '../config/appConfig.ts';
import { PullRequestService } from '../services/pullRequest.service.ts';
import { CustomError } from '../types/common.d';
import { logger } from '../utils/logger.ts';
import {
  analyzePullRequest,
  analyzePullRequest2,
  analyzeConflicts,
} from '../functions/semantic-conflict-detection/semanticConflictDetection.ts';
import { calculateReviewDifficultyOfPR } from '../functions/workload-calculation/workloadCalculation.ts';
import { PullRequest } from '../entities/pullRequest.entity.ts';
import { AppDataSource } from '../server/server.ts';
import { PrFeedback } from '../entities/prFeedback.entity.ts';
import { prioritizePullRequest } from '../functions/pr-prioritization/pr-prioritization.ts';
import { PRReviewRequestService } from '../services/prReviewRequest.service.ts';

const postAIValidationForm = async (
  octokit: any,
  owner: string,
  repo: string,
  issueNumber: number
) => {
  const validationMessage = `
  ✅ **AI Conflict Detection Results** ✅  
  Our AI has analyzed this pull request and found potential **semantic conflicts**.

  ### _What should you do next?_
  📌 Please review the AI's findings and provide feedback by commenting with:
  - \`#Confirm\` → If you agree this is a conflict.
  - \`#NotAConflict\` → If you believe there's no conflict _(please add a brief explanation)_.

  ✍️ _Tip: Reply with one of the above tags as a separate comment._
  `;

  await octokit.rest.issues.createComment({
    owner,
    repo,
    issue_number: issueNumber,
    body: validationMessage,
  });
};

const logConflictFeedback = async (
  prNumber: number,
  conflictConfirmed: boolean,
  explanation: string | null
) => {
  try {
    const feedback = new PrFeedback();
    feedback.pr_number = prNumber;
    feedback.conflict_confirmed = conflictConfirmed;
    feedback.explanation = explanation;

    const feedbackRepository = AppDataSource.getRepository(PrFeedback);
    await feedbackRepository.save(feedback);

    logger.info('Feedback saved successfully');
  } catch (error) {
    logger.error('Error saving feedback:', error);
  }
};

app.webhooks.on('pull_request.opened', async ({ octokit, payload }) => {
  logger.info(
    `Received a pull request event for #${payload.pull_request.number}`
  );
  try {
    const files1 = await analyzePullRequest(
      octokit,
      payload.repository.owner.login,
      payload.repository.name,
      payload.pull_request.number,
      payload.pull_request.base.ref,
      payload.pull_request.head.ref
    );

    const files2 = await analyzePullRequest2(
      octokit,
      payload.repository.owner.login,
      payload.repository.name,
      payload.pull_request.number,
      payload.pull_request.base.ref,
      payload.pull_request.head.ref
    );

    const conflictAnalysis = await analyzeConflicts(files2);
    const reviewDifficulty = await calculateReviewDifficultyOfPR(files1);

    if (conflictAnalysis.includes("Conflicts Detected")) {
      await octokit.rest.issues.createComment({
        owner: payload.repository.owner.login,
        repo: payload.repository.name,
        issue_number: payload.pull_request.number,
        body: conflictAnalysis,
      });

      await postAIValidationForm(
        octokit,
        payload.repository.owner.login,
        payload.repository.name,
        payload.pull_request.number
      );
    } else {
      logger.info(`No semantic conflicts detected for PR #${payload.pull_request.number}`);
    }

    await PullRequestService.initiatePullRequestCreationFlow(
      payload,
      reviewDifficulty
    );
  } catch (error) {
    const customError = error as CustomError;
    if (customError.response) {
      logger.error(
        `Error! Status: ${customError.response.status}. Message: ${customError.response.data.message}`
      );
    } else {
      logger.error(customError.message || 'An unknown error occurred');
    }
  }
});

app.webhooks.on('issue_comment.created', async ({ octokit, payload }) => {
<<<<<<< HEAD
  if (payload.comment.user.login.includes('bot') || payload.comment.user.type === 'Bot') {
=======
  // logger.info(`Received a comment event for PR #${payload.issue.number}`);

  if (
    payload.comment.user.login.includes('bot') ||
    payload.comment.user.type === 'Bot'
  ) {
    // logger.info(`Skipping bot's own comment for PR #${payload.issue.number}`);
>>>>>>> a9db7207
    return;
  }

  const commentBody = payload.comment.body.trim();

  if (
    commentBody.startsWith('#Confirm') ||
    commentBody.startsWith('#NotAConflict')
  ) {
    try {
      const { issue, comment } = payload;
      const prNumber = issue.number;
      let responseMessage = '';
      let conflictConfirmed = false;
      let explanation = null;

      if (commentBody.startsWith('#Confirm')) {
        responseMessage = `🚨 **AI Conflict Validation Feedback** 🚨\n\nThe reviewer has confirmed that **this is a conflict**. The \`semantic-conflict\` label has been applied.`;
        conflictConfirmed = true;
        logger.info(`Confirmed conflict for PR #${prNumber}`);

        await octokit.rest.issues.addLabels({
          owner: payload.repository.owner.login,
          repo: payload.repository.name,
          issue_number: prNumber,
          labels: ['semantic-conflict'],
        });
      } else {
        explanation = commentBody.replace('#NotAConflict', '').trim();
<<<<<<< HEAD
        responseMessage = `📝 **AI Conflict Validation Feedback** 📝\n\nThe reviewer has determined that **this is not a conflict**.\n🛠 **Reason:** ${explanation ? explanation : '_No reason provided_'}`;
        logger.info(`Not a conflict for PR #${prNumber}: ${explanation || 'No reason provided'}`);
=======
        responseMessage = `📝 **AI Conflict Validation Feedback** 📝\n\nThe reviewer has determined that **this is not a conflict**.\n🛠 **Reason:** ${
          explanation ? explanation : '_No reason provided_'
        }\n\nThank you for your input! 🙌`;
        logger.info(
          `Not a conflict for PR #${prNumber}: ${
            explanation || 'No reason provided'
          }`
        );
>>>>>>> a9db7207
      }

      await octokit.rest.issues.createComment({
        owner: payload.repository.owner.login,
        repo: payload.repository.name,
        issue_number: prNumber,
        body: responseMessage,
      });

      await logConflictFeedback(prNumber, conflictConfirmed, explanation);
    } catch (error) {
      const customError = error as CustomError;
      if (customError.response) {
        logger.error(
          `Error! Status: ${customError.response.status}. Message: ${customError.response.data.message}`
        );
      } else {
        logger.error(customError.message || 'An unknown error occurred');
      }
    }
  }
});

app.webhooks.on('pull_request.reopened', async ({ octokit, payload }) => {
  logger.info(
    `Received a pull request event for #${payload.pull_request.number}`
  );
  try {
    const files1 = await analyzePullRequest(
      octokit,
      payload.repository.owner.login,
      payload.repository.name,
      payload.pull_request.number,
      payload.pull_request.base.ref,
      payload.pull_request.head.ref
    );

    const files2 = await analyzePullRequest2(
      octokit,
      payload.repository.owner.login,
      payload.repository.name,
      payload.pull_request.number,
      payload.pull_request.base.ref,
      payload.pull_request.head.ref
    );

    const conflictAnalysis = await analyzeConflicts(files2);
    const reviewDifficulty = await calculateReviewDifficultyOfPR(files1);

    let pr = await PullRequestService.getPullRequestById(
      payload.pull_request.id.toString()
    );
    if (!pr) {
      pr = await PullRequestService.initiatePullRequestCreationFlow(
        payload,
        reviewDifficulty
      );
    } else {
      pr.reviewDifficulty = reviewDifficulty;
      await PullRequestService.updatePullRequest(pr);
    }

<<<<<<< HEAD
    if (conflictAnalysis.includes("Conflicts Detected")) {
      await octokit.rest.issues.createComment({
        owner: payload.repository.owner.login,
        repo: payload.repository.name,
        issue_number: payload.pull_request.number,
        body: conflictAnalysis,
      });

      await postAIValidationForm(
        octokit,
        payload.repository.owner.login,
        payload.repository.name,
        payload.pull_request.number
      );
    } else {
      logger.info(`No semantic conflicts detected for reopened PR #${payload.pull_request.number}`);
    }
=======
    await postAIValidationForm(
      octokit,
      payload.repository.owner.login,
      payload.repository.name,
      payload.pull_request.number
    );
>>>>>>> a9db7207
  } catch (error) {
    const customError = error as CustomError;
    if (customError.response) {
      logger.error(
        `Error! Status: ${customError.response.status}. Message: ${customError.response.data.message}`
      );
    } else {
      logger.error(customError.message || 'An unknown error occurred');
    }
  }
});

app.webhooks.on(
  ['pull_request.labeled', `pull_request.unlabeled`],
  async ({ octokit, payload }) => {
    try {
      if (!payload.sender.login.includes('bot')) {
        logger.info(`Received a label event for #${payload?.label?.name}`);

        let pr = await PullRequestService.getPullRequestById(
          payload?.pull_request?.id.toString()
        );
        if (!pr) {
          logger.info(`Pull request not found. Creating new pull request ...`);
          const files = await analyzePullRequest(
            octokit,
            payload.repository.owner.login,
            payload.repository.name,
            payload.pull_request.number,
            payload.pull_request.base.ref,
            payload.pull_request.head.ref
          );

          const reviewDifficulty = await calculateReviewDifficultyOfPR(files);
          pr = await PullRequestService.initiatePullRequestCreationFlow(
            payload,
            reviewDifficulty
          );
        }
        pr.labels = payload?.pull_request?.labels?.map((labels) => labels.name);
        await PullRequestService.updatePullRequest(pr);
        logger.info(`Pull request updated successfully`);
      }
    } catch (error) {
      const customError = error as CustomError;
      if (customError.response) {
        logger.error(
          `Error! Status: ${customError.response.status}. Message: ${customError.response.data.message}`
        );
      } else {
        logger.error(error);
      }
    }
  }
);

app.webhooks.on('pull_request.closed', async ({ octokit, payload }) => {
  try {
    const requests = await PRReviewRequestService.findByPRId(
      payload?.pull_request?.id?.toString()
    );
    if (requests) {
      await PRReviewRequestService.deleteRequest(requests);
    }
  } catch (error) {
    const customError = error as CustomError;
    if (customError.response) {
      logger.error(
        `Error! Status: ${customError.response.status}. Message: ${customError.response.data.message}`
      );
    } else {
      logger.error(error);
    }
  }
});

app.webhooks.on('pull_request', async ({ octokit, payload }) => {
  logger.info(
    `Received a pull request event for #${payload.pull_request.number}`
  );
  try {
    await prioritizePullRequest(
      octokit as any,
      payload.repository.owner.login,
      payload.repository.name,
      payload.pull_request.number
    );
  } catch (error) {
    const customError = error as CustomError;
    if (customError.response) {
      logger.error(
        `Error! Status: ${customError.response.status}. Message: ${customError.response.data.message}`
      );
    } else {
      logger.error(error);
    }
  }
});<|MERGE_RESOLUTION|>--- conflicted
+++ resolved
@@ -122,17 +122,7 @@
 });
 
 app.webhooks.on('issue_comment.created', async ({ octokit, payload }) => {
-<<<<<<< HEAD
   if (payload.comment.user.login.includes('bot') || payload.comment.user.type === 'Bot') {
-=======
-  // logger.info(`Received a comment event for PR #${payload.issue.number}`);
-
-  if (
-    payload.comment.user.login.includes('bot') ||
-    payload.comment.user.type === 'Bot'
-  ) {
-    // logger.info(`Skipping bot's own comment for PR #${payload.issue.number}`);
->>>>>>> a9db7207
     return;
   }
 
@@ -162,19 +152,8 @@
         });
       } else {
         explanation = commentBody.replace('#NotAConflict', '').trim();
-<<<<<<< HEAD
         responseMessage = `📝 **AI Conflict Validation Feedback** 📝\n\nThe reviewer has determined that **this is not a conflict**.\n🛠 **Reason:** ${explanation ? explanation : '_No reason provided_'}`;
         logger.info(`Not a conflict for PR #${prNumber}: ${explanation || 'No reason provided'}`);
-=======
-        responseMessage = `📝 **AI Conflict Validation Feedback** 📝\n\nThe reviewer has determined that **this is not a conflict**.\n🛠 **Reason:** ${
-          explanation ? explanation : '_No reason provided_'
-        }\n\nThank you for your input! 🙌`;
-        logger.info(
-          `Not a conflict for PR #${prNumber}: ${
-            explanation || 'No reason provided'
-          }`
-        );
->>>>>>> a9db7207
       }
 
       await octokit.rest.issues.createComment({
@@ -237,7 +216,6 @@
       await PullRequestService.updatePullRequest(pr);
     }
 
-<<<<<<< HEAD
     if (conflictAnalysis.includes("Conflicts Detected")) {
       await octokit.rest.issues.createComment({
         owner: payload.repository.owner.login,
@@ -255,14 +233,6 @@
     } else {
       logger.info(`No semantic conflicts detected for reopened PR #${payload.pull_request.number}`);
     }
-=======
-    await postAIValidationForm(
-      octokit,
-      payload.repository.owner.login,
-      payload.repository.name,
-      payload.pull_request.number
-    );
->>>>>>> a9db7207
   } catch (error) {
     const customError = error as CustomError;
     if (customError.response) {
