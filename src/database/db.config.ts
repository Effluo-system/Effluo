--- conflicted
+++ resolved
@@ -1,5 +1,6 @@
 import * as dotenv from 'dotenv';
 import { DataSourceOptions } from 'typeorm';
+import { Issue } from '../entities/issue.entity.ts';
 import { MergeResolution } from '../entities/mergeResolution.entity.ts';
 import { Owner } from '../entities/owner.entity.ts';
 import { PullRequest } from '../entities/pullRequest.entity.ts';
@@ -7,7 +8,6 @@
 import { Review } from '../entities/review.entity.ts';
 import { UserReviewSummary } from '../entities/userReviewSummary.entity.ts';
 import createIssueTableMigration from './migrations/create-issue-table.migration.ts';
-import { Issue } from '../entities/issue.entity.ts';
 
 dotenv.config();
 
@@ -21,18 +21,15 @@
   synchronize: true,
   migrations: [createIssueTableMigration],
   logging: false,
-<<<<<<< HEAD
   entities: [
     PullRequest,
     Review,
     Repo,
     Owner,
     UserReviewSummary,
+    Issue,
     MergeResolution,
   ],
-=======
-  entities: [PullRequest, Review, Repo, Owner, UserReviewSummary, Issue],
->>>>>>> 1c3be932
 };
 
 export default dbConfig;