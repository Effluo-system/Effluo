import { Octokit } from '@octokit/rest';
import fs from 'fs';
import path from 'path';
import { PrPriorityFeedback } from '../../entities/prPriorityFeedback.entity.ts';
import { AppDataSource } from '../../server/server.ts';
import { createObjectCsvWriter } from '../../utils/csvWriter.ts';
import { logger } from '../../utils/logger.ts';

interface PullRequestEventData {
  number: number;
  title: string;
  description: string;
  author: {
    login: string;
    association: string;
  };
  labels: string[];
  base: {
    ref: string;
    sha: string;
  };
  head: {
    ref: string;
    sha: string;
  };
  changedFiles: {
    filename: string;
    status: string;
    additions: number;
    deletions: number;
    changes: number;
  }[];
  comments: {
    author: string;
    body: string;
    createdAt: string;
  }[];
  reviewers: string[];
  createdAt: string;
  updatedAt: string;
}

type ValidPriority = 'HIGH' | 'MEDIUM' | 'LOW' | null;

interface RLModelResponse {
  success: boolean;
  message: string;
  modelUpdated?: boolean;
}

interface ExtendedPrPriorityFeedback extends PrPriorityFeedback {
  processed_by_rl?: boolean;
  rl_processed_at?: Date;
}

/**
 * Extract comprehensive PR data when a PR is created or updated
 *
 * @param octokit Octokit instance
 * @param owner Repository owner
 * @param repo Repository name
 * @param pullNumber PR number
 * @returns Processed PR data
 */
export async function extractPullRequestData(
  octokit: Octokit,
  owner: string,
  repo: string,
  pullNumber: number
): Promise<PullRequestEventData | undefined> {
  try {
    logger.info(`Extracting data for PR #${pullNumber} in ${owner}/${repo}`);

    // Get PR details
    const { data: pr } = await octokit.rest.pulls.get({
      owner,
      repo,
      pull_number: pullNumber,
    });

    // Get list of files in PR
    const { data: files } = await octokit.rest.pulls.listFiles({
      owner,
      repo,
      pull_number: pullNumber,
    });

    // Get PR comments
    const { data: comments } = await octokit.rest.issues.listComments({
      owner,
      repo,
      issue_number: pullNumber,
      per_page: 100,
      sort: 'created',
      direction: 'desc',
    });

    // Get reviewers
    const { data: requestedReviewers } =
      await octokit.rest.pulls.listRequestedReviewers({
        owner,
        repo,
        pull_number: pullNumber,
      });

    // Map files to required structure
    const changedFiles = files.map((file) => ({
      filename: file.filename,
      status: file.status,
      additions: file.additions,
      deletions: file.deletions,
      changes: file.changes,
    }));

    // Map comments
    const commentData = comments.map((comment) => ({
      author: comment.user?.login || 'unknown',
      body: comment.body || '',
      createdAt: comment.created_at,
    }));

    logger.debug('extracted comments : ', commentData);

    // Extract reviewers' logins
    const reviewers = [
      ...(requestedReviewers.users?.map((user) => user.login) || []),
      ...(requestedReviewers.teams?.map((team) => team.name) || []),
    ];

    // Construct PR data
    const prData: PullRequestEventData = {
      number: pr.number,
      title: pr.title,
      description: pr.body || '',
      author: {
        login: pr.user?.login || 'unknown',
        association: pr.author_association,
      },
      labels: pr.labels.map((label) =>
        typeof label === 'string' ? label : label.name || ''
      ),
      base: {
        ref: pr.base.ref,
        sha: pr.base.sha,
      },
      head: {
        ref: pr.head.ref,
        sha: pr.head.sha,
      },
      changedFiles,
      comments: commentData,
      reviewers,
      createdAt: pr.created_at,
      updatedAt: pr.updated_at,
    };

    logger.info(`Successfully extracted data for PR #${pullNumber}`, {
      title: prData.title,
      filesCount: prData.changedFiles.length,
      commentsCount: prData.comments.length,
    });

    return prData;
  } catch (error) {
    logger.error(`Failed to extract data for PR #${pullNumber}:`, error);
    return undefined;
  }
}

/**
 * Convert PullRequestEventData to the format expected by the PR Prioritizer model
 *
 * @param prData PR data in GitHub format
 * @returns Transformed data in the format expected by prioritizer
 */
export function convertToPrioritizerFormat(prData: PullRequestEventData): any {
  // Calculate total changes
  const totalAdditions = prData.changedFiles.reduce(
    (sum, file) => sum + file.additions,
    0
  );
  const totalDeletions = prData.changedFiles.reduce(
    (sum, file) => sum + file.deletions,
    0
  );

  // Combine PR description and all comments into a single body text for analysis
  const commentBodies = prData.comments
    .map((comment) => comment.body)
    .join('\n\n');
  const fullBody = `${prData.description || ''}\n\n${commentBodies}`;

  // Create the transformed data object
  return {
    pull_requests: [
      {
        id: `PR${prData.number}`,
        title: prData.title,
        body: fullBody,
        author_association: prData.author.association,
        comments: prData.comments.length,
        additions: totalAdditions,
        deletions: totalDeletions,
        changed_files: prData.changedFiles.length,
      },
    ],
  };
}

/**
 * Process PR data by sending it to Flask service for prioritization analysis
 *
 * @param prData PR data to be processed
 * @returns Processing result
 */
export async function sendPRDataForProcessing(
  prData: PullRequestEventData
): Promise<{ status: string; priority?: string; score?: number } | undefined> {
  try {
    const url = `${process.env.FLASK_URL}/prioritize-pr`;
    logger.info(`Sending PR #${prData.number} data to: ${url}`);

    // Convert to the format expected by the prioritizer
    const convertedData = convertToPrioritizerFormat(prData);
<<<<<<< HEAD
    // const PR = await PullRequestService.getPullRequestById(prData.number.toString());
    //  if (!PR) {
    //   logger.error(`Repository not found for PR #${prData.number}`);
    //   return undefined;
    // }

    // const reporsitoryName = PR.repository;
=======
>>>>>>> 21bba49b

    const response = await fetch(url, {
      method: 'POST',
      headers: {
        'Content-Type': 'application/json',
      },
      body: JSON.stringify(convertedData),
    });

    if (!response.ok) {
      throw new Error(
        `HTTP error! status: ${response.status} - ${await response.text()}`
      );
    }

    const result = await response.json();

    // Extract the priority and confidence from the response
<<<<<<< HEAD
    let priority = 'uncertain';
    let score = 0;
=======
    let priority = 'medium';
    let score = 50;
>>>>>>> 21bba49b

    if (
      result.status === 'success' &&
      result.predictions &&
      result.predictions.length > 0
    ) {
      const prediction = result.predictions[0];
      priority = prediction.predicted_priority.toLowerCase();
      score = Math.round(prediction.confidence * 100);

      const newPriorityPrediction = new PrPriorityFeedback();
      const feedbackRepository =
        AppDataSource.getRepository(PrPriorityFeedback);

      const commentBodies = prData.comments
        .map((comment) => comment.body)
        .join('\n\n');
      const fullBody = `${prData.description || ''}\n\n${commentBodies}`;
      logger.info(`Full body: ${fullBody}`);

      newPriorityPrediction.pr_number = prData.number;
      newPriorityPrediction.predicted_priority =
        priority.toUpperCase() as ValidPriority;
      newPriorityPrediction.predicted_priority_score = score;
      newPriorityPrediction.priority_confirmed = false;
      newPriorityPrediction.actual_priority = null;
      newPriorityPrediction.title = prData.title;
      newPriorityPrediction.owner = prData.author.login;
      newPriorityPrediction.body = fullBody;
      newPriorityPrediction.comments = prData.comments.length;
      newPriorityPrediction.total_additions =
        convertedData.pull_requests[0].additions;
      newPriorityPrediction.changed_files_count =
        convertedData.pull_requests[0].changed_files;
      newPriorityPrediction.total_deletions =
        convertedData.pull_requests[0].deletions;
      newPriorityPrediction.author_association = prData.author.association;
      // newPriorityPrediction.repo = reporsitoryName.toString();
      newPriorityPrediction.created_at = new Date(prData.createdAt);
      newPriorityPrediction.updated_at = new Date(prData.updatedAt);

      await feedbackRepository.save(newPriorityPrediction);
      logger.info(
        `Stored predicted priority for PR #${prData.number}: ${priority}`
      );
    }

    logger.info(`Successfully processed PR #${prData.number}`, {
      priority: priority,
      score: score,
    });

<<<<<<< HEAD
    // Store the predicted priority in the database
    await storePredictedPriority(prData.number, priority);

=======
>>>>>>> 21bba49b
    return {
      status: 'success',
      priority: priority,
      score: score,
    };
  } catch (error) {
<<<<<<< HEAD
    logger.error(
      `Failed to send PR #${prData.number} data to Flask server:`,
      error
    );
=======
    logger.error(`Failed to send PR #${prData.number} data to Flask server:`);
>>>>>>> 21bba49b
    return undefined;
  }

  async function storePredictedPriority(
    prID: number,
    predictedPiority: string
  ) {
    try {
      const validPriorities: ValidPriority[] = ['HIGH', 'MEDIUM', 'LOW', null];
      const priority = validPriorities.includes(
        predictedPiority.toUpperCase() as ValidPriority
      )
        ? (predictedPiority.toUpperCase() as ValidPriority)
        : null;

      const feedbackRepository =
        AppDataSource.getRepository(PrPriorityFeedback);

      const feedback = await feedbackRepository.findOneBy({ pr_number: prID });

      if (!feedback) {
        logger.info(
          `No existing feedback found for PR #${prID}, creating new entry`
        );
        // Create a new feedback entry if it doesn't exist
        const newFeedback = new PrPriorityFeedback();
        newFeedback.pr_number = prID;
        newFeedback.predicted_priority = priority;
        newFeedback.priority_confirmed = false;
        newFeedback.actual_priority = null;
        await feedbackRepository.save(newFeedback);
        return;
      }

      const updateResult = await feedbackRepository
        .createQueryBuilder()
        .update(PrPriorityFeedback)
        .set({ predicted_priority: priority })
        .where('pr_number = :prNumber', { prNumber: prID })
        .execute();

      if (updateResult.affected && updateResult.affected > 0) {
        logger.info(
          `Successfully updated predicted priority for PR #${prID} to ${priority}`
        );
      } else {
        logger.warn(`PR #${prID} not found for updating priority`);
      }
    } catch (error) {
      logger.error(
        `Failed to store predicted priority for PR #${prID}:`,
        error
      );
    }
  }
}

/**
 * Create a comment on a PR with its priority assessment
 * Only creates comment if PR is open
 */
/**
 * Create a comment on a PR with its priority assessment
 * and request user feedback for correction.
 */
export async function createPriorityComment(
  octokit: Octokit,
  owner: string,
  repo: string,
  pullNumber: number,
  priority: string,
  score: number
) {
  try {
    // First check if the PR is open
    const { data: pr } = await octokit.rest.pulls.get({
      owner,
      repo,
      pull_number: pullNumber,
    });

<<<<<<< HEAD
    // Fetch all comments on the PR
    const { data: comments } = await octokit.rest.issues.listComments({
      owner,
      repo,
      issue_number: pullNumber,
    });

    // Identify bot comments containing PR priority details
    const botComments = comments.filter(
      (comment) =>
        comment.user?.type === 'Bot' && comment.body?.includes('PR Priority:')
    );
    logger.info(`Found ${botComments.length} bot comments`);

    //Identify user feedbacks on priority
    const feedbackComments = comments.filter(
      (comment) =>
        comment.user?.type !== 'Bot' &&
        ['CONFIRM', 'HIGH', 'MEDIUM', 'LOW'].some((priority) =>
          comment.body?.toUpperCase().includes(priority)
        )
    );

    for (const comment of feedbackComments) {
      await octokit.rest.issues.deleteComment({
        owner,
        repo,
        comment_id: comment.id,
      });
      logger.info(`Deleted old confirmation comment: ${comment.id}`);
    }

    // Delete old bot comments
    for (const comment of botComments) {
      await octokit.rest.issues.deleteComment({
        owner,
        repo,
        comment_id: comment.id,
      });
      logger.info(`Deleted old bot comment: ${comment.id}`);
    }

    if (score < 50) {
      priority = 'low';
    }
    if (score > 50 && score < 80) {
      priority = 'medium';
    }
    if (score > 80) {
      priority = 'high';
    }

=======
    // Don't create comment if PR is closed
    if (pr.state !== 'open') {
      logger.info(
        `Skipping priority comment for PR #${pullNumber} as it is ${pr.state}`
      );
      return false;
    }

    // Create more detailed deployment messages based on priority
    let deploymentMessage = '';
    let priority = '';

    // Determine priority based on score
    if (score >= 70) {
      priority = 'high';
    } else if (score >= 40) {
      priority = 'medium';
    } else {
      priority = 'low';
    }

>>>>>>> 21bba49b
    // Set emoji based on priority
    let priorityEmoji = '';
    switch (priority) {
      case 'high':
        priorityEmoji = '🔴';
        break;
      case 'medium':
        priorityEmoji = '🟠';
        break;
      case 'low':
        priorityEmoji = '🟢';
        break;
      default:
        priorityEmoji = '❓';
    }
<<<<<<< HEAD

    // Create deployment message
    const deploymentMessages: Record<string, string> = {
      high: `🚨 **Deployment note**: This PR should be prioritized for deployment. Please review and merge ASAP.`,
      medium: `⚖️ **Deployment note**: This PR follows the standard deployment process.`,
      low: `🕒 **Deployment note**: This PR is non-urgent and can be scheduled for a later deployment.`,
    };

    const deploymentMessage =
      deploymentMessages[priority] ||
      `🤔 **Deployment note**: Please review manually.`;

    // Construct the comment body with feedback options
    const commentBody = `
${priorityEmoji} **PR Priority: ${priority.toUpperCase()}**
=======

    // Create appropriate deployment message
    switch (priority.toLowerCase()) {
      case 'high':
        deploymentMessage = `Deployment Note: This PR should be prioritized in the current deployment cycle. Please ensure it receives prompt review and testing.`;
        break;
      case 'medium':
        deploymentMessage = `Deployment Note: Standard priority - include in the regular deployment schedule with normal review and testing procedures.`;
        break;
      case 'low':
        deploymentMessage = `Deployment Note: Non-urgent changes - can be included in a future deployment cycle if the current one is already packed.`;
        break;
      default:
        deploymentMessage = `Deployment Note: Priority level unclear - please review to determine appropriate deployment timing.`;
    }

    // Construct the complete comment body
    const commentBody = `
${priorityEmoji} PR Priority: ${priority.toUpperCase()}
>>>>>>> 21bba49b

📊 **Priority Score**: ${score}/100

${deploymentMessage}

---

### 📝 **Is this priority correct?**  
Please confirm by replying with:  
- ✅ **Confirm** (if correct)  
- ❌ **Incorrect - Provide Actual Priority** (e.g., "Actual Priority: High")  

_Example reply: "Medium"_

`;

    // Post comment on the PR
    await octokit.rest.issues.createComment({
      owner,
      repo,
      issue_number: pullNumber,
      body: commentBody,
    });

    logger.info(`Successfully created priority comment for PR #${pullNumber}`);
    return true;
  } catch (error) {
<<<<<<< HEAD
    logger.error(
      `Failed to create priority comment for PR #${pullNumber}:`,
      error
    );
=======
    logger.error(`Failed to create priority comment for PR #${pullNumber}`);
>>>>>>> 21bba49b
    return false;
  }
}

/**
 * Full workflow for processing a PR - extract data, analyze, and comment
 */
export async function prioritizePullRequest(
  octokit: Octokit,
  owner: string,
  repo: string,
  pullNumber: number
): Promise<void> {
  try {
    // Step 1: Extract PR data
    logger.info(`Starting full workflow for PR #${pullNumber}`);
    const prData = await extractPullRequestData(
      octokit,
      owner,
      repo,
      pullNumber
    );
    if (!prData) {
      logger.error(`Failed to extract data for PR #${pullNumber}`);
      return;
    }

    // Step 2: Send for processing
    const result = await sendPRDataForProcessing(prData);
    if (!result || result.status !== 'success') {
      logger.error(`Failed to process data for PR #${pullNumber}`);
      return;
    }

    // Step 3: Add comment with priority
    if (result.priority && result.score) {
      await createPriorityComment(
        octokit,
        owner,
        repo,
        pullNumber,
        result.priority,
        result.score
      );
    }

<<<<<<< HEAD
    await processPriorityFeedback(octokit as any, owner, repo, pullNumber);

=======
>>>>>>> 21bba49b
    logger.info(`Successfully completed full workflow for PR #${pullNumber}`);
  } catch (error) {
    logger.error(`Error in PR #${pullNumber} processing workflow:`, error);
  }
}

// export async function processPriorityFeedback(
//   octokit: Octokit,
//   owner: string,
//   repo: string,
//   pullNumber: number
// ) {
//   try {
//     logger.info(`Processing feedback for PR #${pullNumber}`);
//     const { data: comments } = await octokit.rest.issues.listComments({
//       owner,
//       repo,
//       issue_number: pullNumber,
//     });

//     let feedbackReceived = false;
//     let feedbackType = '';

//     for (const comment of comments) {
//       const commentText = comment.body?.trim().toUpperCase();
//       const feedbackRepository =
//         AppDataSource.getRepository(PrPriorityFeedback);
//       const feedback = await feedbackRepository.findOneBy({
//         pr_number: pullNumber,
//       });

//       if (commentText?.includes('CONFIRM')) {
//         logger.info(`Feedback confirmed for PR #${pullNumber}`);
//         const priority_confirmed = true;

//         const actual_priority = feedback?.predicted_priority;
//         if (feedback) {
//           await feedbackRepository.update(feedback.id, {
//             priority_confirmed,
//             actual_priority,
//           });
//           logger.info(
//             `Updated feedback for PR #${pullNumber}: confirmed priority`
//           );
//           feedbackReceived = true;
//           feedbackType = 'confirmed';
//         } else {
//           logger.warn(`No feedback found for PR #${pullNumber}`);
//         }
//       }

//       if (
//         commentText === 'HIGH' ||
//         commentText === 'MEDIUM' ||
//         commentText === 'LOW'
//       ) {
//         logger.info(`Feedback received for PR #${pullNumber}: ${commentText}`);
//         const actual_priority = commentText as ValidPriority;
//         const predicted_priority = feedback?.predicted_priority;

//         if (feedback) {
//           const priority_confirmed = true;
//           await feedbackRepository.update(feedback.id, {
//             predicted_priority,
//             priority_confirmed,
//             actual_priority,
//           });
//           logger.info(
//             `Updated feedback for PR #${pullNumber}: actual priority set to ${actual_priority}`
//           );
//           feedbackReceived = true;
//           feedbackType = 'actual_priority';
//         } else {
//           logger.warn(`No feedback found for PR #${pullNumber}`);
//         }
//       }
//     }
//     if (feedbackReceived) {
//       let thankYouMessage = '';

//       if (feedbackType === 'confirmed') {
//         thankYouMessage = `✅ Thank you for confirming the priority assessment for this PR! Your feedback helps improve our prioritization system. 📊`;
//       } else {
//         thankYouMessage = `🔄 Thank you for providing feedback on the priority of this PR! Your input helps improve our prioritization system. 📈`;
//       }

//       await octokit.rest.issues.createComment({
//         owner,
//         repo,
//         issue_number: pullNumber,
//         body: thankYouMessage,
//       });

//       logger.info(`Added thank you comment for PR #${pullNumber}`);
//     }
//   } catch (error) {
//     logger.error(`Error processing feedback for PR #${pullNumber}:`, error);
//   }
// }

export async function processPriorityFeedback(
  octokit: Octokit,
  owner: string,
  repo: string,
  pullNumber: number
) {
  try {
    logger.info(`Processing feedback for PR #${pullNumber}`);
    const { data: comments } = await octokit.rest.issues.listComments({
      owner,
      repo,
      issue_number: pullNumber,
    });

    // Sort comments by creation date to process them chronologically
    const sortedComments = comments.sort((a, b) => 
      new Date(a.created_at).getTime() - new Date(b.created_at).getTime()
    );

    // Find the latest bot priority comment
    let latestBotCommentIndex = -1;
    let latestBotCommentId = null;

    for (let i = sortedComments.length - 1; i >= 0; i--) {
      const comment = sortedComments[i];
      if (comment.user?.type === 'Bot' && comment.body?.includes('PR Priority:')) {
        latestBotCommentIndex = i;
        latestBotCommentId = comment.id;
        break;
      }
    }

    // If no bot priority comment found, don't process feedback
    if (latestBotCommentIndex === -1) {
      logger.info(`No bot priority comment found for PR #${pullNumber}, skipping feedback processing`);
      return;
    }

    logger.info(`Found bot priority comment at index ${latestBotCommentIndex} for PR #${pullNumber}`);

    // Look for user feedback comments after the latest bot comment
    let feedbackReceived = false;
    let feedbackType = '';
    let feedbackComment = null;

    for (let i = latestBotCommentIndex + 1; i < sortedComments.length; i++) {
      const comment = sortedComments[i];
      
      // Skip bot comments
      if (comment.user?.type === 'Bot') {
        continue;
      }

      const commentText = comment.body?.trim().toUpperCase();
      
      // Check for confirmation feedback - only "CONFIRM" keyword
      if (commentText?.includes('CONFIRM')) {
        feedbackReceived = true;
        feedbackType = 'confirmed';
        feedbackComment = comment;
        break;
      }

      // Check for correction feedback - only exact priority words HIGH, MEDIUM, LOW
      if (commentText === 'HIGH' || commentText === 'MEDIUM' || commentText === 'LOW') {
        feedbackReceived = true;
        feedbackType = 'corrected';
        feedbackComment = comment;
        break;
      }

      // Don't check for other patterns - only explicit confirmation or correction
    }

    // Only process if feedback was found after the bot comment
    if (!feedbackReceived) {
      logger.info(`No user feedback found after bot priority comment for PR #${pullNumber}`);
      return;
    }

    logger.info(`Processing ${feedbackType} feedback for PR #${pullNumber} from comment: ${feedbackComment?.id}`);

    // Process the feedback in the database
    const feedbackRepository = AppDataSource.getRepository(PrPriorityFeedback);
    const feedback = await feedbackRepository.findOneBy({
      pr_number: pullNumber,
    });

    if (!feedback) {
      logger.warn(`No feedback record found for PR #${pullNumber}`);
      return;
    }

    const commentText = feedbackComment?.body?.trim().toUpperCase();

    if (feedbackType === 'confirmed') {
      logger.info(`Feedback confirmed for PR #${pullNumber}`);
      const priority_confirmed = true;
      const actual_priority = feedback.predicted_priority;

      await feedbackRepository.update(feedback.id, {
        priority_confirmed,
        actual_priority,
      });
      logger.info(`Updated feedback for PR #${pullNumber}: confirmed priority`);
    } else if (feedbackType === 'corrected') {
      // Extract the priority from the comment
      let actual_priority: ValidPriority = null;
      
      if (commentText?.includes('HIGH')) {
        actual_priority = 'HIGH';
      } else if (commentText?.includes('MEDIUM')) {
        actual_priority = 'MEDIUM';
      } else if (commentText?.includes('LOW')) {
        actual_priority = 'LOW';
      }

      if (actual_priority) {
        logger.info(`Priority correction received for PR #${pullNumber}: ${actual_priority}`);
        const priority_confirmed = true;

        await feedbackRepository.update(feedback.id, {
          priority_confirmed,
          actual_priority,
        });
        logger.info(`Updated feedback for PR #${pullNumber}: corrected priority to ${actual_priority}`);
      }
    }

    // Send thank you message only if feedback was processed
    if (feedbackReceived) {
      // Check if we already sent a thank you message after this bot comment
      const existingThankYouComments = sortedComments.slice(latestBotCommentIndex + 1).filter(
        comment => comment.user?.type === 'Bot' && 
        (comment.body?.includes('Thank you for confirming') || 
         comment.body?.includes('Thank you for providing feedback'))
      );

      if (existingThankYouComments.length === 0) {
        let thankYouMessage = '';

        if (feedbackType === 'confirmed') {
          thankYouMessage = `✅ Thank you for confirming the priority assessment for this PR! Your feedback helps improve our prioritization system. 📊`;
        } else if (feedbackType === 'corrected') {
          thankYouMessage = `🔄 Thank you for correcting the priority of this PR! Your input helps improve our prioritization system. 📈`;
        }

        await octokit.rest.issues.createComment({
          owner,
          repo,
          issue_number: pullNumber,
          body: thankYouMessage,
        });

        logger.info(`Added thank you comment for PR #${pullNumber} after ${feedbackType} feedback`);
      } else {
        logger.info(`Thank you message already exists for PR #${pullNumber}, skipping`);
      }
    } else {
      logger.info(`No valid feedback received for PR #${pullNumber} - no thank you message needed`);
    }
  } catch (error) {
    logger.error(`Error processing feedback for PR #${pullNumber}:`, error);
  }
}

/**
 * Process PR priority feedback data in batches for RL model training
 * Tracks which records have been processed to avoid duplicate processing
 *
 * @param batchSize Number of records to process in each batch (default: 50)
 * @param maxBatches Maximum number of batches to process (optional)
 * @returns Summary of the batch processing operation
 */
export async function processPriorityFeedbackBatches(
  batchSize: number = 50,
  maxBatches?: number
): Promise<{
  processedBatches: number;
  totalRecords: number;
  success: boolean;
}> {
  try {
    logger.info(
      `Starting batch processing of PR priority feedback with batch size: ${batchSize}`
    );

    const feedbackRepository = AppDataSource.getRepository(PrPriorityFeedback);

    // Get total count of unprocessed records - use raw SQL to check for unprocessed records
    const totalRecordsResult = await feedbackRepository.query(`
      SELECT COUNT(*) FROM pr_priority_feedback 
      WHERE priority_confirmed = true 
      AND (processed_by_rl IS NULL OR processed_by_rl = false)
    `);

    const totalRecords = parseInt(totalRecordsResult[0].count, 10);

    logger.info(
      `Found ${totalRecords} unprocessed confirmed priority feedback records`
    );

    if (totalRecords === 0) {
      logger.info('No new confirmed priority feedback records to process');
      return { processedBatches: 0, totalRecords: 0, success: true };
    }

    // Calculate how many batches we need
    const requiredBatches = Math.ceil(totalRecords / batchSize);
    const batchesToProcess = maxBatches
      ? Math.min(requiredBatches, maxBatches)
      : requiredBatches;

    logger.info(`Will process ${batchesToProcess} batches`);

    let processedBatches = 0;
    let totalProcessedRecords = 0;

    // Create temp directory if it doesn't exist
    const tempDir = path.join(process.cwd(), 'temp');
    if (!fs.existsSync(tempDir)) {
      fs.mkdirSync(tempDir);
    }

    // Process each batch
    for (let i = 0; i < batchesToProcess; i++) {
      // Fetch batch of unprocessed records using raw SQL
      const records = await feedbackRepository.query(`
        SELECT * FROM pr_priority_feedback
        WHERE priority_confirmed = true
        AND (processed_by_rl IS NULL OR processed_by_rl = false)
        ORDER BY updated_at DESC
        LIMIT ${batchSize}
      `);

      if (records.length === 0) {
        logger.info(`No more records to process, stopping at batch ${i}`);
        break;
      }

      logger.info(`Processing batch ${i + 1} with ${records.length} records`);

      // Generate CSV file for this batch
      const batchFileName = `pr_priority_feedback_batch_${
        i + 1
      }_${Date.now()}.csv`;
      const filePath = path.join(tempDir, batchFileName);

      await generateCsvFile(records, filePath);

      // Send to RL model
      const modelResponse = await sendToRLModel(filePath);

      if (!modelResponse.success) {
        logger.error(
          `Failed to process batch ${i + 1} with RL model: ${
            modelResponse.message
          }`
        );
        // Continue with next batch even if this one failed
      } else {
        logger.info(`Successfully processed batch ${i + 1} with RL model`);

        // Mark these records as processed using raw SQL
        const recordIds = records
          .map((record: { id: any }) => record.id)
          .join(',');
        await feedbackRepository.query(`
          UPDATE pr_priority_feedback
          SET processed_by_rl = true, 
              rl_processed_at = NOW()
          WHERE id IN (${recordIds})
        `);

        logger.info(
          `Marked ${records.length} records as processed by RL model`
        );

        if (modelResponse.modelUpdated) {
          logger.info('RL model was updated based on feedback');
        }

        totalProcessedRecords += records.length;
      }

      processedBatches++;

      // Clean up the temporary file
      try {
        fs.unlinkSync(filePath);
      } catch (error) {
        logger.warn(`Failed to delete temporary file ${filePath}:`, error);
      }
    }

    logger.info(
      `Completed batch processing. Processed ${processedBatches} batches with ${totalProcessedRecords} records`
    );

    return {
      processedBatches,
      totalRecords: totalProcessedRecords,
      success: true,
    };
  } catch (error) {
    logger.error('Error processing PR priority feedback batches:', error);
    return {
      processedBatches: 0,
      totalRecords: 0,
      success: false,
    };
  }
}

/**
 * Generate CSV file from PR priority feedback records
 *
 * @param records Array of PrPriorityFeedback records
 * @param filePath Path where CSV file should be saved
 * @returns Promise resolving to true if successful
 */
async function generateCsvFile(
  records: any[],
  filePath: string
): Promise<boolean> {
  try {
    const csvWriter = createObjectCsvWriter({
      path: filePath,
      header: [
        { id: 'pr_number', title: 'PR_NUMBER' },
        { id: 'predicted_priority', title: 'PREDICTED_PRIORITY' },
        { id: 'predicted_priority_score', title: 'PREDICTED_PRIORITY_SCORE' },
        { id: 'actual_priority', title: 'ACTUAL_PRIORITY' },
        { id: 'title', title: 'TITLE' },
        { id: 'owner', title: 'OWNER' },
        { id: 'body', title: 'BODY' },
        { id: 'comments', title: 'COMMENTS_COUNT' },
        { id: 'total_additions', title: 'TOTAL_ADDITIONS' },
        { id: 'total_deletions', title: 'TOTAL_DELETIONS' },
        { id: 'changed_files_count', title: 'CHANGED_FILES_COUNT' },
        { id: 'author_association', title: 'AUTHOR_ASSOCIATION' },
        { id: 'created_at', title: 'CREATED_AT' },
        { id: 'updated_at', title: 'UPDATED_AT' },
      ],
    });

    // Format dates and clean up data for CSV
    const formattedRecords = records.map((record) => ({
      ...record,
      created_at: record.created_at
        ? new Date(record.created_at).toISOString()
        : null,
      updated_at: record.updated_at
        ? new Date(record.updated_at).toISOString()
        : null,
      // Ensure body text doesn't break CSV format
      body: record.body?.replace(/[\r\n,]/g, ' ').trim(),
    }));

    await csvWriter.writeRecords(formattedRecords);
    logger.info(`Successfully generated CSV file: ${filePath}`);
    return true;
  } catch (error) {
    logger.error(`Failed to generate CSV file:`, error);
    throw error;
  }
}

async function sendToRLModel(filePath: string): Promise<RLModelResponse> {
  try {
    logger.info(`Sending file ${filePath} to RL model`);

    const url = `${process.env.RL_MODEL_URL}/train`;

    // Read the file into a buffer
    const fileBuffer = await fs.promises.readFile(filePath);

    // Create form data with the file
    const formData = new FormData();

    // Create a Blob from the buffer and append it to FormData
    // Use the file's base name as the filename
    const fileName = path.basename(filePath);
    const blob = new Blob([fileBuffer]);
    formData.append('file', blob, fileName);

    const response = await fetch(url, {
      method: 'POST',
      body: formData,
    });

    if (!response.ok) {
      throw new Error(
        `HTTP error! status: ${response.status} - ${await response.text()}`
      );
    }

    const result = await response.json();

    logger.info(`RL model response:`, result);

    return {
      success: true,
      message: result.message || 'Processing successful',
      modelUpdated: result.modelUpdated || false,
    };
  } catch (error) {
    logger.error(`Failed to send file to RL model:`, error);
    return {
      success: false,
      message: error instanceof Error ? error.message : 'Unknown error',
    };
  }
}

/**
 * Schedule periodic batch processing of PR priority feedback
 *
 * @param intervalMinutes Interval in minutes between each batch processing run
 * @param batchSize Number of records to process in each batch
 * @param maxBatchesPerRun Maximum batches to process in each scheduled run
 * @returns Function to stop the scheduled processing
 */
export function schedulePeriodicBatchProcessing(
  intervalMinutes: number = 60,
  batchSize: number = 50,
  maxBatchesPerRun: number = 10
): () => void {
  logger.info(
    `Scheduling periodic batch processing every ${intervalMinutes} minutes`
  );

  const intervalId = setInterval(async () => {
    logger.info(`Running scheduled batch processing`);

    const result = await processPriorityFeedbackBatches(
      batchSize,
      maxBatchesPerRun
    );

    if (result.success) {
      logger.info(
        `Scheduled run completed: processed ${result.totalRecords} records in ${result.processedBatches} batches`
      );
    }
  }, intervalMinutes * 60 * 1000);

  // Return function to stop scheduling
  return () => {
    clearInterval(intervalId);
    logger.info('Stopped scheduled batch processing');
  };
}

/**
 * Update PrPriorityFeedback table to add tracking fields
 * Run this once before using the batch processing functions
 */
export async function updatePrPriorityFeedbackSchema(): Promise<boolean> {
  try {
    logger.info(
      'Adding processing tracking fields to PrPriorityFeedback table'
    );

    const queryRunner = AppDataSource.createQueryRunner();
    await queryRunner.connect();

    try {
      // Check if columns exist
      const hasColumns = await queryRunner.query(`
        SELECT column_name 
        FROM information_schema.columns 
        WHERE table_name = 'pr_priority_feedback' 
        AND column_name = 'processed_by_rl'
      `);

      if (hasColumns.length === 0) {
        // Add columns if they don't exist
        await queryRunner.query(`
          ALTER TABLE pr_priority_feedback 
          ADD COLUMN IF NOT EXISTS processed_by_rl BOOLEAN DEFAULT FALSE,
          ADD COLUMN IF NOT EXISTS rl_processed_at TIMESTAMP WITH TIME ZONE
        `);
        logger.info(
          'Successfully added tracking columns to PrPriorityFeedback table'
        );
      } else {
        logger.info(
          'Tracking columns already exist in PrPriorityFeedback table'
        );
      }
    } finally {
      await queryRunner.release();
    }

    return true;
  } catch (error) {
    logger.error(`Error processing feedback for PR:`, error);
    return false;
  }
}<|MERGE_RESOLUTION|>--- conflicted
+++ resolved
@@ -56,6 +56,7 @@
 /**
  * Extract comprehensive PR data when a PR is created or updated
  *
+ *
  * @param octokit Octokit instance
  * @param owner Repository owner
  * @param repo Repository name
@@ -102,27 +103,39 @@
         repo,
         pull_number: pullNumber,
       });
+    const { data: requestedReviewers } =
+      await octokit.rest.pulls.listRequestedReviewers({
+        owner,
+        repo,
+        pull_number: pullNumber,
+      });
 
     // Map files to required structure
+    const changedFiles = files.map((file) => ({
     const changedFiles = files.map((file) => ({
       filename: file.filename,
       status: file.status,
       additions: file.additions,
       deletions: file.deletions,
       changes: file.changes,
+      changes: file.changes,
     }));
 
     // Map comments
+    const commentData = comments.map((comment) => ({
     const commentData = comments.map((comment) => ({
       author: comment.user?.login || 'unknown',
       body: comment.body || '',
       createdAt: comment.created_at,
+      createdAt: comment.created_at,
     }));
 
     logger.debug('extracted comments : ', commentData);
 
     // Extract reviewers' logins
     const reviewers = [
+      ...(requestedReviewers.users?.map((user) => user.login) || []),
+      ...(requestedReviewers.teams?.map((team) => team.name) || []),
       ...(requestedReviewers.users?.map((user) => user.login) || []),
       ...(requestedReviewers.teams?.map((team) => team.name) || []),
     ];
@@ -135,16 +148,22 @@
       author: {
         login: pr.user?.login || 'unknown',
         association: pr.author_association,
+        association: pr.author_association,
       },
+      labels: pr.labels.map((label) =>
+        typeof label === 'string' ? label : label.name || ''
+      ),
       labels: pr.labels.map((label) =>
         typeof label === 'string' ? label : label.name || ''
       ),
       base: {
         ref: pr.base.ref,
         sha: pr.base.sha,
+        sha: pr.base.sha,
       },
       head: {
         ref: pr.head.ref,
+        sha: pr.head.sha,
         sha: pr.head.sha,
       },
       changedFiles,
@@ -152,11 +171,13 @@
       reviewers,
       createdAt: pr.created_at,
       updatedAt: pr.updated_at,
+      updatedAt: pr.updated_at,
     };
 
     logger.info(`Successfully extracted data for PR #${pullNumber}`, {
       title: prData.title,
       filesCount: prData.changedFiles.length,
+      commentsCount: prData.comments.length,
       commentsCount: prData.comments.length,
     });
 
@@ -169,6 +190,7 @@
 
 /**
  * Convert PullRequestEventData to the format expected by the PR Prioritizer model
+ *
  *
  * @param prData PR data in GitHub format
  * @returns Transformed data in the format expected by prioritizer
@@ -184,11 +206,24 @@
     0
   );
 
+  const totalAdditions = prData.changedFiles.reduce(
+    (sum, file) => sum + file.additions,
+    0
+  );
+  const totalDeletions = prData.changedFiles.reduce(
+    (sum, file) => sum + file.deletions,
+    0
+  );
+
   // Combine PR description and all comments into a single body text for analysis
   const commentBodies = prData.comments
     .map((comment) => comment.body)
     .join('\n\n');
+  const commentBodies = prData.comments
+    .map((comment) => comment.body)
+    .join('\n\n');
   const fullBody = `${prData.description || ''}\n\n${commentBodies}`;
+
 
   // Create the transformed data object
   return {
@@ -204,11 +239,24 @@
         changed_files: prData.changedFiles.length,
       },
     ],
+    pull_requests: [
+      {
+        id: `PR${prData.number}`,
+        title: prData.title,
+        body: fullBody,
+        author_association: prData.author.association,
+        comments: prData.comments.length,
+        additions: totalAdditions,
+        deletions: totalDeletions,
+        changed_files: prData.changedFiles.length,
+      },
+    ],
   };
 }
 
 /**
  * Process PR data by sending it to Flask service for prioritization analysis
+ *
  *
  * @param prData PR data to be processed
  * @returns Processing result
@@ -222,7 +270,6 @@
 
     // Convert to the format expected by the prioritizer
     const convertedData = convertToPrioritizerFormat(prData);
-<<<<<<< HEAD
     // const PR = await PullRequestService.getPullRequestById(prData.number.toString());
     //  if (!PR) {
     //   logger.error(`Repository not found for PR #${prData.number}`);
@@ -230,8 +277,6 @@
     // }
 
     // const reporsitoryName = PR.repository;
-=======
->>>>>>> 21bba49b
 
     const response = await fetch(url, {
       method: 'POST',
@@ -245,18 +290,17 @@
       throw new Error(
         `HTTP error! status: ${response.status} - ${await response.text()}`
       );
+      throw new Error(
+        `HTTP error! status: ${response.status} - ${await response.text()}`
+      );
     }
 
     const result = await response.json();
 
+
     // Extract the priority and confidence from the response
-<<<<<<< HEAD
     let priority = 'uncertain';
     let score = 0;
-=======
-    let priority = 'medium';
-    let score = 50;
->>>>>>> 21bba49b
 
     if (
       result.status === 'success' &&
@@ -304,31 +348,27 @@
       );
     }
 
+
     logger.info(`Successfully processed PR #${prData.number}`, {
       priority: priority,
       score: score,
+      score: score,
     });
 
-<<<<<<< HEAD
     // Store the predicted priority in the database
     await storePredictedPriority(prData.number, priority);
 
-=======
->>>>>>> 21bba49b
     return {
       status: 'success',
       priority: priority,
       score: score,
+      score: score,
     };
   } catch (error) {
-<<<<<<< HEAD
     logger.error(
       `Failed to send PR #${prData.number} data to Flask server:`,
       error
     );
-=======
-    logger.error(`Failed to send PR #${prData.number} data to Flask server:`);
->>>>>>> 21bba49b
     return undefined;
   }
 
@@ -410,7 +450,6 @@
       pull_number: pullNumber,
     });
 
-<<<<<<< HEAD
     // Fetch all comments on the PR
     const { data: comments } = await octokit.rest.issues.listComments({
       owner,
@@ -463,29 +502,6 @@
       priority = 'high';
     }
 
-=======
-    // Don't create comment if PR is closed
-    if (pr.state !== 'open') {
-      logger.info(
-        `Skipping priority comment for PR #${pullNumber} as it is ${pr.state}`
-      );
-      return false;
-    }
-
-    // Create more detailed deployment messages based on priority
-    let deploymentMessage = '';
-    let priority = '';
-
-    // Determine priority based on score
-    if (score >= 70) {
-      priority = 'high';
-    } else if (score >= 40) {
-      priority = 'medium';
-    } else {
-      priority = 'low';
-    }
-
->>>>>>> 21bba49b
     // Set emoji based on priority
     let priorityEmoji = '';
     switch (priority) {
@@ -501,7 +517,21 @@
       default:
         priorityEmoji = '❓';
     }
-<<<<<<< HEAD
+    // Set emoji based on priority
+    let priorityEmoji = '';
+    switch (priority) {
+      case 'high':
+        priorityEmoji = '🔴';
+        break;
+      case 'medium':
+        priorityEmoji = '🟠';
+        break;
+      case 'low':
+        priorityEmoji = '🟢';
+        break;
+      default:
+        priorityEmoji = '❓';
+    }
 
     // Create deployment message
     const deploymentMessages: Record<string, string> = {
@@ -517,27 +547,6 @@
     // Construct the comment body with feedback options
     const commentBody = `
 ${priorityEmoji} **PR Priority: ${priority.toUpperCase()}**
-=======
-
-    // Create appropriate deployment message
-    switch (priority.toLowerCase()) {
-      case 'high':
-        deploymentMessage = `Deployment Note: This PR should be prioritized in the current deployment cycle. Please ensure it receives prompt review and testing.`;
-        break;
-      case 'medium':
-        deploymentMessage = `Deployment Note: Standard priority - include in the regular deployment schedule with normal review and testing procedures.`;
-        break;
-      case 'low':
-        deploymentMessage = `Deployment Note: Non-urgent changes - can be included in a future deployment cycle if the current one is already packed.`;
-        break;
-      default:
-        deploymentMessage = `Deployment Note: Priority level unclear - please review to determine appropriate deployment timing.`;
-    }
-
-    // Construct the complete comment body
-    const commentBody = `
-${priorityEmoji} PR Priority: ${priority.toUpperCase()}
->>>>>>> 21bba49b
 
 📊 **Priority Score**: ${score}/100
 
@@ -560,19 +569,17 @@
       repo,
       issue_number: pullNumber,
       body: commentBody,
+      body: commentBody,
     });
+
 
     logger.info(`Successfully created priority comment for PR #${pullNumber}`);
     return true;
   } catch (error) {
-<<<<<<< HEAD
     logger.error(
       `Failed to create priority comment for PR #${pullNumber}:`,
       error
     );
-=======
-    logger.error(`Failed to create priority comment for PR #${pullNumber}`);
->>>>>>> 21bba49b
     return false;
   }
 }
@@ -595,10 +602,17 @@
       repo,
       pullNumber
     );
+    const prData = await extractPullRequestData(
+      octokit,
+      owner,
+      repo,
+      pullNumber
+    );
     if (!prData) {
       logger.error(`Failed to extract data for PR #${pullNumber}`);
       return;
     }
+
 
     // Step 2: Send for processing
     const result = await sendPRDataForProcessing(prData);
@@ -606,6 +620,7 @@
       logger.error(`Failed to process data for PR #${pullNumber}`);
       return;
     }
+
 
     // Step 3: Add comment with priority
     if (result.priority && result.score) {
@@ -615,15 +630,17 @@
         repo,
         pullNumber,
         result.priority,
+        octokit,
+        owner,
+        repo,
+        pullNumber,
+        result.priority,
         result.score
       );
     }
 
-<<<<<<< HEAD
     await processPriorityFeedback(octokit as any, owner, repo, pullNumber);
 
-=======
->>>>>>> 21bba49b
     logger.info(`Successfully completed full workflow for PR #${pullNumber}`);
   } catch (error) {
     logger.error(`Error in PR #${pullNumber} processing workflow:`, error);
